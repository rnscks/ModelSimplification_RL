{
  "[python]": {
    "editor.defaultFormatter": "ms-python.autopep8"
  },
  "python.formatting.provider": "none",
<<<<<<< HEAD
  "python.analysis.extraPaths": ["./src/PlotDarw"],
  "terminal.integrated.profiles.windows": {
    "GitBash": {
      "source": "Git Bash",
      "path": ["C:\\Program Files\\Git\\bin\\bash.exe"]
    }
  },

  "terminal.integrated.defaultProfile.windows": "Git Bash",
  "cmake.configureOnOpen": false
=======
  "python.analysis.extraPaths": ["./src/PlotDarw"]
>>>>>>> cbfac76f
}<|MERGE_RESOLUTION|>--- conflicted
+++ resolved
@@ -3,7 +3,6 @@
     "editor.defaultFormatter": "ms-python.autopep8"
   },
   "python.formatting.provider": "none",
-<<<<<<< HEAD
   "python.analysis.extraPaths": ["./src/PlotDarw"],
   "terminal.integrated.profiles.windows": {
     "GitBash": {
@@ -12,9 +11,5 @@
     }
   },
 
-  "terminal.integrated.defaultProfile.windows": "Git Bash",
-  "cmake.configureOnOpen": false
-=======
-  "python.analysis.extraPaths": ["./src/PlotDarw"]
->>>>>>> cbfac76f
+  "terminal.integrated.defaultProfile.windows": "Git Bash"
 }